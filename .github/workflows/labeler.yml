name: 'Pull Request Labeler'
on:
  pull_request_target:
    types: [opened, synchronize, reopened, edited]

jobs:
  label:
    runs-on: ubuntu-latest
    permissions:
      contents: read
      pull-requests: write
<<<<<<< HEAD
=======
      issues: write
      repository-projects: read
>>>>>>> 46911a30
    steps:
      - uses: actions/checkout@v4
      - uses: actions/labeler@v5
        with:
          repo-token: '${{ secrets.GITHUB_TOKEN }}'
          configuration-path: .github/labeler.yml
          sync-labels: false
          dot: true<|MERGE_RESOLUTION|>--- conflicted
+++ resolved
@@ -9,11 +9,8 @@
     permissions:
       contents: read
       pull-requests: write
-<<<<<<< HEAD
-=======
       issues: write
       repository-projects: read
->>>>>>> 46911a30
     steps:
       - uses: actions/checkout@v4
       - uses: actions/labeler@v5
